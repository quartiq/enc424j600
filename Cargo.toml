--- conflicted
+++ resolved
@@ -18,7 +18,7 @@
 
 # Optional dependencies for building examples
 [dev-dependencies]
-stm32f4xx-hal = { version = "0.8", features = ["stm32f407"] }
+stm32f4xx-hal = { version = "0.8", features = ["stm32f407", "rt"] }
 cortex-m-rt = "0.6"
 cortex-m-rtic = "0.5.3"
 panic-itm = "0.4"
@@ -27,20 +27,6 @@
 [features]
 smoltcp-phy = ["smoltcp"]
 cortex-m-cpu = ["cortex-m"]
-<<<<<<< HEAD
-=======
-# Example-based features
-smoltcp-examples = [
-    "smoltcp-phy", "smoltcp/socket-tcp", "smoltcp/ethernet"
-]
-tx_stm32f407 = [
-    "stm32f4xx-hal/stm32f407", "stm32f4xx-hal/rt", "cortex-m", "cortex-m-rtic", "cortex-m-cpu",
-    "panic-itm", "log"
-]
-tcp_stm32f407 = [
-    "stm32f4xx-hal/stm32f407", "stm32f4xx-hal/rt", "cortex-m", "cortex-m-rt", "cortex-m-rtic",
-    "cortex-m-cpu", "smoltcp-examples", "panic-itm", "log"]
->>>>>>> 21ab601b
 default = []
 
 [[example]]

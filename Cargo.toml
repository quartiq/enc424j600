[package]
categories = ["embedded", "no-std"]
name = "enc424j600"
description = "Embbeded Rust Ethernet driver for ENC424J600 Ethernet controller with SPI interface, compatible with STM32F4xx"
authors = ["Harry Ho <hh@m-labs.hk>"]
version = "0.1.0"
keywords = ["ethernet", "eth", "enc424j600", "stm32", "stm32f4xx"]
repository = "https://github.com/smoltcp-rs/ENC424J600"
edition = "2018"

[dependencies]
volatile-register = "0.2"
aligned = "0.3"
embedded-hal = "0.2"
smoltcp = { version = "0.6.0", default-features = false, features = ["proto-ipv4", "proto-ipv6", "socket-icmp", "socket-udp", "socket-tcp", "log", "verbose", "ethernet"], optional = true }
<<<<<<< HEAD
log = { version = "0.4", optional = true }
cortex-m-rtic = { version = "0.5.3", optional = true }
=======
# Optional dependencies for building examples
stm32f4xx-hal = { version = "0.8", optional = true }
cortex-m = { version = "0.5", optional = true }
cortex-m-rt = { version = "0.6", optional = true }
panic-itm = { version = "0.4", optional = true }
log = { version = "0.4", optional = true }
>>>>>>> f68d5a8c

[features]
smoltcp-phy = ["smoltcp"]
smoltcp-phy-all = [
    "smoltcp/socket-raw", "smoltcp/socket-udp", "smoltcp/socket-tcp",
    "smoltcp/proto-ipv4", "smoltcp/proto-ipv6"
]
<<<<<<< HEAD
stm32f4 = ["stm32f4xx-hal"]
stm32f407 = ["stm32f4xx-hal/stm32f407"]
tx_stm32f407 = ["stm32f407", "log", "cortex-m-rtic"]
tcp_stm32f407 = ["stm32f407", "smoltcp-phy-all", "smoltcp/log", "log", "cortex-m-rtic"]
=======
# Example-based features
tx_stm32f407 = ["stm32f4xx-hal/stm32f407", "cortex-m", "cortex-m-rt", "panic-itm", "log"]
tcp_stm32f407 = ["stm32f4xx-hal/stm32f407", "cortex-m", "cortex-m-rt", "smoltcp-phy-all", "smoltcp/log", "panic-itm", "log"]
>>>>>>> f68d5a8c
default = []

[[example]]
name = "tx_stm32f407"
required-features = ["tx_stm32f407"]

[[example]]
name = "tcp_stm32f407"
required-features = ["tcp_stm32f407"]

[profile.release]
codegen-units = 1
incremental = false
debug = true
opt-level = "s"
lto = true<|MERGE_RESOLUTION|>--- conflicted
+++ resolved
@@ -13,17 +13,13 @@
 aligned = "0.3"
 embedded-hal = "0.2"
 smoltcp = { version = "0.6.0", default-features = false, features = ["proto-ipv4", "proto-ipv6", "socket-icmp", "socket-udp", "socket-tcp", "log", "verbose", "ethernet"], optional = true }
-<<<<<<< HEAD
-log = { version = "0.4", optional = true }
-cortex-m-rtic = { version = "0.5.3", optional = true }
-=======
 # Optional dependencies for building examples
 stm32f4xx-hal = { version = "0.8", optional = true }
 cortex-m = { version = "0.5", optional = true }
 cortex-m-rt = { version = "0.6", optional = true }
+cortex-m-rtic = { version = "0.5.3", optional = true }
 panic-itm = { version = "0.4", optional = true }
 log = { version = "0.4", optional = true }
->>>>>>> f68d5a8c
 
 [features]
 smoltcp-phy = ["smoltcp"]
@@ -31,16 +27,9 @@
     "smoltcp/socket-raw", "smoltcp/socket-udp", "smoltcp/socket-tcp",
     "smoltcp/proto-ipv4", "smoltcp/proto-ipv6"
 ]
-<<<<<<< HEAD
-stm32f4 = ["stm32f4xx-hal"]
-stm32f407 = ["stm32f4xx-hal/stm32f407"]
-tx_stm32f407 = ["stm32f407", "log", "cortex-m-rtic"]
-tcp_stm32f407 = ["stm32f407", "smoltcp-phy-all", "smoltcp/log", "log", "cortex-m-rtic"]
-=======
 # Example-based features
-tx_stm32f407 = ["stm32f4xx-hal/stm32f407", "cortex-m", "cortex-m-rt", "panic-itm", "log"]
-tcp_stm32f407 = ["stm32f4xx-hal/stm32f407", "cortex-m", "cortex-m-rt", "smoltcp-phy-all", "smoltcp/log", "panic-itm", "log"]
->>>>>>> f68d5a8c
+tx_stm32f407 = ["stm32f4xx-hal/stm32f407", "cortex-m", "cortex-m-rtic", "panic-itm", "log"]
+tcp_stm32f407 = ["stm32f4xx-hal/stm32f407", "cortex-m", "cortex-m-rt", "cortex-m-rtic", "smoltcp-phy-all", "smoltcp/log", "panic-itm", "log"]
 default = []
 
 [[example]]

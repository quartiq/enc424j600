--- conflicted
+++ resolved
@@ -12,12 +12,6 @@
 #[cfg(feature = "smoltcp")]
 pub mod smoltcp_phy;
 
-<<<<<<< HEAD
-=======
-#[cfg(feature = "nal")]
-pub mod nal;
-
->>>>>>> 21ab601b
 /// Max raw frame array size
 pub const RAW_FRAME_LENGTH_MAX: usize = 1518;
 

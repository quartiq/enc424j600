#![no_std]

pub mod spi;
use embedded_hal::{
    blocking::{
        spi::Transfer,
        delay::DelayUs,
    },
    digital::v2::OutputPin,
};

pub mod rx;
pub mod tx;

#[cfg(feature="smoltcp")]
pub mod smoltcp_phy;

<<<<<<< HEAD
pub trait EthController {
    fn init_dev(&mut self, delay: &mut impl DelayUs<u16>) -> Result<(), EthControllerError>;
=======
/// Max raw frame array size
pub const RAW_FRAME_LENGTH_MAX: usize = 0x1000;

pub trait EthController<'c> {
    fn init_dev(&mut self, delay: &mut dyn DelayUs<u16>) -> Result<(), EthControllerError>;
>>>>>>> 010be3e9
    fn init_rxbuf(&mut self) -> Result<(), EthControllerError>;
    fn init_txbuf(&mut self) -> Result<(), EthControllerError>;
    fn receive_next(&mut self, is_poll: bool) -> Result<rx::RxPacket, EthControllerError>;
    fn send_raw_packet(&mut self, packet: &tx::TxPacket) -> Result<(), EthControllerError>;
    fn set_promiscuous(&mut self) -> Result<(), EthControllerError>;
    fn read_from_mac(&mut self, mac: &mut [u8]) -> Result<(), EthControllerError>;
}

/// TODO: Improve these error types
pub enum EthControllerError {
    SpiPortError,
    GeneralError,
    // TODO: Better name?
    NoRxPacketError
}

impl From<spi::SpiPortError> for EthControllerError {
    fn from(_: spi::SpiPortError) -> EthControllerError {
        EthControllerError::SpiPortError
    }
}

/// Ethernet controller using SPI interface
pub struct SpiEth<SPI: Transfer<u8>,
                  NSS: OutputPin> {
    spi_port: spi::SpiPort<SPI, NSS>,
    rx_buf: rx::RxBuffer,
    tx_buf: tx::TxBuffer
}

impl <SPI: Transfer<u8>,
      NSS: OutputPin> SpiEth<SPI, NSS> {
    pub fn new(spi: SPI, nss: NSS) -> Self {
        SpiEth {
            spi_port: spi::SpiPort::new(spi, nss),
            rx_buf: rx::RxBuffer::new(),
            tx_buf: tx::TxBuffer::new()
        }
    }
}

impl <SPI: Transfer<u8>,
      NSS: OutputPin> EthController for SpiEth<SPI, NSS> {
    fn init_dev(&mut self, delay: &mut impl DelayUs<u16>) -> Result<(), EthControllerError> {
        // Write 0x1234 to EUDAST
        self.spi_port.write_reg_16b(spi::addrs::EUDAST, 0x1234)?;
        // Verify that EUDAST is 0x1234
        let mut eudast = self.spi_port.read_reg_16b(spi::addrs::EUDAST)?;
        if eudast != 0x1234 {
            return Err(EthControllerError::GeneralError)
        }
        // Poll CLKRDY (ESTAT<12>) to check if it is set
        loop {
            let estat = self.spi_port.read_reg_16b(spi::addrs::ESTAT)?;
            if estat & 0x1000 == 0x1000 { break }
        }
        // Set ETHRST (ECON2<4>) to 1
        let econ2 = self.spi_port.read_reg_8b(spi::addrs::ECON2)?;
        self.spi_port.write_reg_8b(spi::addrs::ECON2, 0x10 | (econ2 & 0b11101111))?;
        // Wait for 25us
        delay.delay_us(25_u16);
        // Verify that EUDAST is 0x0000
        eudast = self.spi_port.read_reg_16b(spi::addrs::EUDAST)?;
        if eudast != 0x0000 {
            return Err(EthControllerError::GeneralError)
        }
        // Wait for 256us
        delay.delay_us(256_u16);
        Ok(())
    }

    fn init_rxbuf(&mut self) -> Result<(), EthControllerError> {
        // Set ERXST pointer
        self.spi_port.write_reg_16b(spi::addrs::ERXST, self.rx_buf.get_wrap_addr())?;
        // Set ERXTAIL pointer
        self.spi_port.write_reg_16b(spi::addrs::ERXTAIL, self.rx_buf.get_tail_addr())?;
        // Set MAMXFL to maximum number of bytes in each accepted packet
        self.spi_port.write_reg_16b(spi::addrs::MAMXFL, RAW_FRAME_LENGTH_MAX as u16)?;
        // Enable RXEN (ECON1<0>)
        let econ1 = self.spi_port.read_reg_16b(spi::addrs::ECON1)?;
        self.spi_port.write_reg_16b(spi::addrs::ECON1, 0x1 | (econ1 & 0xfffe))?;
        Ok(())
    }

    fn init_txbuf(&mut self) -> Result<(), EthControllerError> {
        // Set EGPWRPT pointer
        self.spi_port.write_reg_16b(spi::addrs::EGPWRPT, 0x0000)?;
        Ok(())
    }

    /// Receive the next packet and return it
    /// Set is_poll to true for returning until PKTIF is set;
    /// Set is_poll to false for returning Err when PKTIF is not set
    fn receive_next(&mut self, is_poll: bool) -> Result<rx::RxPacket, EthControllerError> {
        // Poll PKTIF (EIR<4>) to check if it is set
        loop {
            let eir = self.spi_port.read_reg_16b(spi::addrs::EIR)?;
            if eir & 0x40 == 0x40 { break }
            if !is_poll {
                return Err(EthControllerError::NoRxPacketError)
            }
        }
        // Set ERXRDPT pointer to next_addr
        self.spi_port.write_reg_16b(spi::addrs::ERXRDPT, self.rx_buf.get_next_addr())?;
        // Read 2 bytes to update next_addr
        let mut next_addr_buf = [0; 3];
        self.spi_port.read_rxdat(&mut next_addr_buf, 2)?;
        self.rx_buf.set_next_addr((next_addr_buf[1] as u16) | ((next_addr_buf[2] as u16) << 8));
        // Read 6 bytes to update rsv
        let mut rsv_buf = [0; 7];
        self.spi_port.read_rxdat(&mut rsv_buf, 6)?;
        // Construct an RxPacket
        // TODO: can we directly assign to fields instead of using functions?
        let mut rx_packet = rx::RxPacket::new();
        // Get and update frame length
        rx_packet.write_to_rsv(&rsv_buf[1..]);
        rx_packet.update_frame_length();
        // Read frame bytes
        let mut frame_buf = [0; RAW_FRAME_LENGTH_MAX];
        self.spi_port.read_rxdat(&mut frame_buf, rx_packet.get_frame_length())?;
        rx_packet.copy_frame_from(&frame_buf[1..]);
        // Set ERXTAIL pointer to (next_addr - 2)
        if self.rx_buf.get_next_addr() > rx::ERXST_DEFAULT {
            self.spi_port.write_reg_16b(spi::addrs::ERXTAIL, self.rx_buf.get_next_addr() - 2)?;
        } else {
            self.spi_port.write_reg_16b(spi::addrs::ERXTAIL, rx::RX_MAX_ADDRESS - 1)?;
        }
        // Set PKTDEC (ECON1<88>) to decrement PKTCNT
        let econ1_hi = self.spi_port.read_reg_8b(spi::addrs::ECON1 + 1)?;
        self.spi_port.write_reg_8b(spi::addrs::ECON1 + 1, 0x01 | (econ1_hi & 0xfe))?;
        // Return the RxPacket
        Ok(rx_packet)
    }

    /// Send an established packet
    fn send_raw_packet(&mut self, packet: &tx::TxPacket) -> Result<(), EthControllerError> {
        // Set EGPWRPT pointer to next_addr
        self.spi_port.write_reg_16b(spi::addrs::EGPWRPT, self.tx_buf.get_next_addr())?;
        // Copy packet data to SRAM Buffer
        // 1-byte Opcode is included
        let mut txdat_buf: [u8; RAW_FRAME_LENGTH_MAX + 1] = [0; RAW_FRAME_LENGTH_MAX + 1];
        packet.write_frame_to(&mut txdat_buf[1..]);
        self.spi_port.write_txdat(&mut txdat_buf, packet.get_frame_length())?;
        // Set ETXST to packet start address
        self.spi_port.write_reg_16b(spi::addrs::ETXST, self.tx_buf.get_next_addr())?;
        // Set ETXLEN to packet length
        self.spi_port.write_reg_16b(spi::addrs::ETXLEN, packet.get_frame_length() as u16)?;
        // Set TXRTS (ECON1<1>) to start transmission
        let mut econ1_lo = self.spi_port.read_reg_8b(spi::addrs::ECON1)?;
        self.spi_port.write_reg_8b(spi::addrs::ECON1, 0x02 | (econ1_lo & 0xfd))?;
        // Poll TXRTS (ECON1<1>) to check if it is reset
        loop {
            econ1_lo = self.spi_port.read_reg_8b(spi::addrs::ECON1)?;
            if econ1_lo & 0x02 == 0 { break }
        }
        // TODO: Read ETXSTAT to understand Ethernet transmission status
        // (See: Register 9-2, ENC424J600 Data Sheet)
        // Update TX buffer start address
        self.tx_buf.set_next_addr((self.tx_buf.get_next_addr() + packet.get_frame_length() as u16) %
            tx::GPBUFEN_DEFAULT);
        Ok(())
    }

    /// Set controller to Promiscuous Mode
    fn set_promiscuous(&mut self) -> Result<(), EthControllerError> {
        // From Section 10.12, ENC424J600 Data Sheet:
        // "To accept all incoming frames regardless of content (Promiscuous mode),
        // set the CRCEN, RUNTEN, UCEN, NOTMEEN and MCEN bits."
        let erxfcon_lo = self.spi_port.read_reg_8b(spi::addrs::ERXFCON)?;
        self.spi_port.write_reg_8b(spi::addrs::ERXFCON, 0b0101_1110 | (erxfcon_lo & 0b1010_0001))?;
        Ok(())
    }

    /// Read MAC to [u8; 6]
    fn read_from_mac(&mut self, mac: &mut [u8]) -> Result<(), EthControllerError> {
        mac[0] = self.spi_port.read_reg_8b(spi::addrs::MAADR1)?;
        mac[1] = self.spi_port.read_reg_8b(spi::addrs::MAADR1 + 1)?;
        mac[2] = self.spi_port.read_reg_8b(spi::addrs::MAADR2)?;
        mac[3] = self.spi_port.read_reg_8b(spi::addrs::MAADR2 + 1)?;
        mac[4] = self.spi_port.read_reg_8b(spi::addrs::MAADR3)?;
        mac[5] = self.spi_port.read_reg_8b(spi::addrs::MAADR3 + 1)?;
        Ok(())
    }
}<|MERGE_RESOLUTION|>--- conflicted
+++ resolved
@@ -15,16 +15,11 @@
 #[cfg(feature="smoltcp")]
 pub mod smoltcp_phy;
 
-<<<<<<< HEAD
+/// Max raw frame array size
+pub const RAW_FRAME_LENGTH_MAX: usize = 0x1000;
+
 pub trait EthController {
     fn init_dev(&mut self, delay: &mut impl DelayUs<u16>) -> Result<(), EthControllerError>;
-=======
-/// Max raw frame array size
-pub const RAW_FRAME_LENGTH_MAX: usize = 0x1000;
-
-pub trait EthController<'c> {
-    fn init_dev(&mut self, delay: &mut dyn DelayUs<u16>) -> Result<(), EthControllerError>;
->>>>>>> 010be3e9
     fn init_rxbuf(&mut self) -> Result<(), EthControllerError>;
     fn init_txbuf(&mut self) -> Result<(), EthControllerError>;
     fn receive_next(&mut self, is_poll: bool) -> Result<rx::RxPacket, EthControllerError>;
